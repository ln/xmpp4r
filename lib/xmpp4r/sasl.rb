--- conflicted
+++ resolved
@@ -227,11 +227,6 @@
       def response_value(username, realm, digest_uri, passwd, nonce, cnonce, qop)
         a1_h = h("#{username}:#{realm}:#{passwd}")
         a1 = "#{a1_h}:#{nonce}:#{cnonce}"
-<<<<<<< HEAD
-        #a2 = "AUTHENTICATE:#{digest_uri}#{(qop == 'auth') ? '' : ':00000000000000000000000000000000'}"
-        a2 = "AUTHENTICATE:#{digest_uri}"
-
-=======
         if authzid
           a1 += ":#{authzid}"
         end
@@ -240,7 +235,6 @@
         else
           a2 = "AUTHENTICATE:#{digest_uri}"
         end
->>>>>>> bd57cae9
         hh("#{hh(a1)}:#{nonce}:00000001:#{cnonce}:#{qop}:#{hh(a2)}")
       end
     end
