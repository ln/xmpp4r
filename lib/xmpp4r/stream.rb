# =XMPP4R - XMPP Library for Ruby
# License:: Ruby's license (see the LICENSE file) or GNU GPL, at your option.
# Website::http://home.gna.org/xmpp4r/

require 'xmpp4r/callbacks'
require 'socket'
require 'thread'
require 'xmpp4r/semaphore'
require 'xmpp4r/streamparser'
require 'xmpp4r/presence'
require 'xmpp4r/message'
require 'xmpp4r/iq'
require 'xmpp4r/debuglog'
require 'xmpp4r/idgenerator'

module Jabber
  ##
  # The stream class manages a connection stream (a file descriptor using which
  # XML messages are read and sent)
  #
  # You may register callbacks for the three Jabber stanzas
  # (message, presence and iq) and use the send and send_with_id
  # methods.
  #
  # To ensure the order of received stanzas, callback blocks are
  # launched in the parser thread. If further blocking operations
  # are intended in those callbacks, run your own thread there.
  class Stream
    DISCONNECTED = 1
    CONNECTED = 2

    # file descriptor used
    attr_reader :fd

    # connection status
    attr_reader :status

    # number of stanzas currently being processed
    attr_reader :processing

    ##
    # Initialize a new stream
    def initialize
      @fd = nil
      @status = DISCONNECTED
      @xmlcbs = CallbackList.new
      @stanzacbs = CallbackList.new
      @messagecbs = CallbackList.new
      @iqcbs = CallbackList.new
      @presencecbs = CallbackList.new
      @send_lock = Mutex.new
      @last_send = Time.now
      @exception_block = nil
      @tbcbmutex = Mutex.new
      @threadblocks = []
      @wakeup_thread = nil
      @streamid = nil
      @streamns = 'jabber:client'
      @features_sem = Semaphore.new
      @parser_thread = nil
      @processing = 0
    end

    ##
    # Start the XML parser on the fd
    def start(fd)
      @stream_mechanisms = []
      @stream_features = {}

      @fd = fd
      @parser = StreamParser.new(@fd, self)
      @parser_thread = Thread.new do
        Thread.current.abort_on_exception = true
        begin
          @parser.parse
          Jabber::debuglog("DISCONNECTED\n")

          if @exception_block
            Thread.new { close!; @exception_block.call(nil, self, :disconnected) }
          else
            close!
          end
        rescue Exception => e
          Jabber::warnlog("EXCEPTION:\n#{e.class}\n#{e.message}\n#{e.backtrace.join("\n")}")

          if @exception_block
            Thread.new do
              Thread.current.abort_on_exception = true
              close
              @exception_block.call(e, self, :start)
            end
          else
            Jabber::warnlog "Exception caught in Parser thread! (#{e.class})\n#{e.backtrace.join("\n")}"
            close!
            raise
          end
        end
      end

      @status = CONNECTED
    end

    def stop
      @parser_thread.kill
      @parser = nil
    end

    ##
    # Mounts a block to handle exceptions if they occur during the
    # poll send.  This will likely be the first indication that
    # the socket dropped in a Jabber Session.
    #
    # The block has to take three arguments:
    # * the Exception
    # * the Jabber::Stream object (self)
    # * a symbol where it happened, namely :start, :parser, :sending and :end
    def on_exception(&block)
      @exception_block = block
    end

    ##
    # This method is called by the parser when a failure occurs
    def parse_failure(e)
      Jabber::warnlog("EXCEPTION:\n#{e.class}\n#{e.message}\n#{e.backtrace.join("\n")}")

      # A new thread has to be created because close will cause the thread
      # to commit suicide(???)
      if @exception_block
        # New thread, because close will kill the current thread
        Thread.new do
          Thread.current.abort_on_exception = true
          close
          @exception_block.call(e, self, :parser)
        end
      else
        Jabber::warnlog "Stream#parse_failure was called by XML parser. Dumping " +
          "backtrace...\n" + e.exception + "\n#{e.backtrace.join("\n")}"
        close
        raise
      end
    end

    ##
    # This method is called by the parser upon receiving <tt></stream:stream></tt>
    def parser_end
      if @exception_block
        Thread.new do
          Thread.current.abort_on_exception = true
          close
          @exception_block.call(nil, self, :close)
        end
      else
        close
      end
    end

    ##
    # Returns if this connection is connected to a Jabber service
    # return:: [Boolean] Connection status
    def is_connected?
      return @status == CONNECTED
    end

    ##
    # Returns if this connection is NOT connected to a Jabber service
    #
    # return:: [Boolean] Connection status
    def is_disconnected?
      return @status == DISCONNECTED
    end

    ##
    # Processes a received REXML::Element and executes
    # registered thread blocks and filters against it.
    #
    # element:: [REXML::Element] The received element
    def receive(element)
      @tbcbmutex.synchronize { @processing += 1 }
      Jabber::debuglog("RECEIVED:\n#{element.to_s}")

      if element.namespace('').to_s == '' # REXML namespaces are always strings
        element.add_namespace(@streamns)
      end

      case element.prefix
      when 'stream'
        case element.name
          when 'stream'
            stanza = element
            @streamid = element.attributes['id']
            @streamns = element.namespace('') if element.namespace('')

            # Hack: component streams are basically client streams.
            # Someday we may want to create special stanza classes
            # for components/s2s deriving from normal stanzas but
            # posessing these namespaces
            @streamns = 'jabber:client' if @streamns == 'jabber:component:accept'

            unless element.attributes['version']  # isn't XMPP compliant, so
              Jabber::debuglog("FEATURES: server not XMPP compliant, will not wait for features")
              @features_sem.run                   # don't wait for <stream:features/>
            end
          when 'features'
            stanza = element
            element.each { |e|
              if e.name == 'mechanisms' and e.namespace == 'urn:ietf:params:xml:ns:xmpp-sasl'
                e.each_element('mechanism') { |mech|
                  @stream_mechanisms.push(mech.text)
                }
              else
                @stream_features[e.name] = e.namespace
              end
            }
            Jabber::debuglog("FEATURES: received")
            @features_sem.run
          else
            stanza = element
        end
      else
        # Any stanza, classes are registered by XMPPElement::name_xmlns
        begin
          stanza = XMPPStanza::import(element)
        rescue NoNameXmlnsRegistered
          stanza = element
        end
      end

      if @xmlcbs.process(stanza)
        @tbcbmutex.synchronize { @processing -= 1 }
        return true
      end

      # Iterate through blocked threads (= waiting for an answer)
      #
      # We're dup'ping the @threadblocks here, so that we won't end up in an
      # endless loop if Stream#send is being nested. That means, the nested
      # threadblock won't receive the stanza currently processed, but the next
      # one.
      threadblocks = nil
      @tbcbmutex.synchronize do
        threadblocks = @threadblocks.dup
      end
      threadblocks.each { |threadblock|
        exception = nil
        r = false
        begin
          r = threadblock.call(stanza)
        rescue Exception => e
          exception = e
        end

        if r == true
          @tbcbmutex.synchronize do
            @threadblocks.delete(threadblock)
          end
          threadblock.wakeup
          @tbcbmutex.synchronize { @processing -= 1 }
          return true
        elsif exception
          @tbcbmutex.synchronize do
            @threadblocks.delete(threadblock)
          end
          threadblock.raise(exception)
        end
      }

      Jabber::debuglog("PROCESSING:\n#{stanza.to_s} (#{stanza.class})")
      Jabber::debuglog("TRYING stanzacbs...")
      if @stanzacbs.process(stanza)
          @tbcbmutex.synchronize { @processing -= 1 }
          return true
      end
      r = false
      Jabber::debuglog("TRYING message/iq/presence/cbs...")
      case stanza
      when Message
        r = @messagecbs.process(stanza)
      when Iq
        r = @iqcbs.process(stanza)
      when Presence
        r = @presencecbs.process(stanza)
      end
      @tbcbmutex.synchronize { @processing -= 1 }
      return r
    end

    ##
    # Get the list of iq callbacks.
    def iq_callbacks
      @iqcbs
    end

    ##
    # Get the list of message callbacks.
    def message_callbacks
      @messagecbs
    end

    ##
    # Get the list of presence callbacks.
    def presence_callbacks
      @presencecbs
    end

    ##
    # Get the list of stanza callbacks.
    def stanza_callbacks
      @stanzacbs
    end

    ##
    # Get the list of xml callbacks.
    def xml_callbacks
      @xmlcbs
    end

    ##
    # This is used by Jabber::Stream internally to
    # keep track of any blocks which were passed to
    # Stream#send.
    class ThreadBlock
      def initialize(block)
        @block = block
        @waiter = Semaphore.new
        @exception = nil
      end
      def call(*args)
        @block.call(*args)
      end
      def wait
        @waiter.wait
        raise @exception if @exception
      end
      def wakeup
        @waiter.run
      end
      def raise(exception)
        @exception = exception
        @waiter.run
      end
    end

    def send_data(data)
      @send_lock.synchronize do
        @last_send = Time.now
        @fd << data
        @fd.flush
      end
    end

    ##
    # Sends XML data to the socket and (optionally) waits
    # to process received data.
    #
    # Do not invoke this in a callback but in a seperate thread
    # because we may not suspend the parser-thread (in whose
    # context callbacks are executed).
    #
    # xml:: [String] The xml data to send
    # &block:: [Block] The optional block
    def send(xml, &block)
      Jabber::debuglog("SENDING:\n#{xml}")
      if block
        threadblock = ThreadBlock.new(block)
        @tbcbmutex.synchronize do
          @threadblocks.unshift(threadblock)
        end
      end
      begin
        # Temporarily remove stanza's namespace to
        # reduce bandwidth consumption
        if xml.kind_of? XMPPStanza and xml.namespace == 'jabber:client' and
            xml.prefix != 'stream' and xml.name != 'stream'
          xml.delete_namespace
          send_data(xml.to_s)
          xml.add_namespace(@streamns)
        else
          send_data(xml.to_s)
        end
      rescue Exception => e
        Jabber::warnlog("EXCEPTION:\n#{e.class}\n#{e.message}\n#{e.backtrace.join("\n")}")

        if @exception_block
          Thread.new do
            Thread.current.abort_on_exception = true
            close!
            @exception_block.call(e, self, :sending)
          end
        else
          Jabber::warnlog "Exception caught while sending! (#{e.class})\n#{e.backtrace.join("\n")}"
          close!
          raise
        end
      end
      # The parser thread might be running this (think of a callback running send())
      # If this is the case, we mustn't stop (or we would cause a deadlock)
      if block and Thread.current != @parser_thread
        threadblock.wait
      elsif block
        Jabber::warnlog("WARNING:\nCannot stop current thread in Jabber::Stream#send because it is the parser thread!")
      end
    end

    ##
    # Send an XMMP stanza with an Jabber::XMPPStanza#id. The id will be
    # generated by Jabber::IdGenerator if not already set.
    #
    # The block will be called once: when receiving a stanza with the
    # same Jabber::XMPPStanza#id. There is no need to return true to
    # complete this! Instead the return value of the block will be
    # returned. This is a direct result of unique request/response
    # stanza identification via the id attribute.
    #
    # The block may be omitted. Then, the result will be the response
    # stanza.
    #
    # Be aware that if a stanza with <tt>type='error'</tt> is received
    # the function does not yield but raises an ServerError with
    # the corresponding error element.
    #
    # Please see Stream#send for some implementational details.
    #
    # Please read the note about nesting at Stream#send
    # xml:: [XMPPStanza]
    def send_with_id(xml, &block)
      if xml.id.nil?
        xml.id = Jabber::IdGenerator.instance.generate_id
      end

      res = nil
      error = nil
      send(xml) do |received|
        if received.kind_of? XMPPStanza and received.id == xml.id
          if received.type == :error
            error = (received.error ? received.error : ErrorResponse.new)
            true
          elsif block_given?
            res = yield(received)
            true
          else
            res = received
            true
          end
        else
          false
        end
      end

      unless error.nil?
        raise ServerError.new(error)
      end

      res
    end

    ##
    # Adds a callback block to process received XML messages, these
    # will be handled before any blocks given to Stream#send or other
    # callbacks.
    #
    # priority:: [Integer] The callback's priority, the higher, the sooner
    # ref:: [String] The callback's reference
    # &block:: [Block] The optional block
    def add_xml_callback(priority = 0, ref = nil, &block)
      @tbcbmutex.synchronize do
        @xmlcbs.add(priority, ref, block)
      end
    end

    ##
    # Delete an XML-messages callback
    #
    # ref:: [String] The reference of the callback to delete
    def delete_xml_callback(ref)
      @tbcbmutex.synchronize do
        @xmlcbs.delete(ref)
      end
    end

    ##
    # Adds a callback block to process received Messages
    #
    # priority:: [Integer] The callback's priority, the higher, the sooner
    # ref:: [String] The callback's reference
    # &block:: [Block] The optional block
    def add_message_callback(priority = 0, ref = nil, &block)
      @tbcbmutex.synchronize do
        @messagecbs.add(priority, ref, block)
      end
    end

    ##
    # Delete an Message callback
    #
    # ref:: [String] The reference of the callback to delete
    def delete_message_callback(ref)
      @tbcbmutex.synchronize do
        @messagecbs.delete(ref)
      end
    end

    ##
    # Adds a callback block to process received Stanzas
    #
    # priority:: [Integer] The callback's priority, the higher, the sooner
    # ref:: [String] The callback's reference
    # &block:: [Block] The optional block
    def add_stanza_callback(priority = 0, ref = nil, &block)
      @tbcbmutex.synchronize do
        @stanzacbs.add(priority, ref, block)
      end
    end

    ##
    # Delete a Stanza callback
    #
    # ref:: [String] The reference of the callback to delete
    def delete_stanza_callback(ref)
      @tbcbmutex.synchronize do
        @stanzacbs.delete(ref)
      end
    end

    ##
    # Adds a callback block to process received Presences
    #
    # priority:: [Integer] The callback's priority, the higher, the sooner
    # ref:: [String] The callback's reference
    # &block:: [Block] The optional block
    def add_presence_callback(priority = 0, ref = nil, &block)
      @tbcbmutex.synchronize do
        @presencecbs.add(priority, ref, block)
      end
    end

    ##
    # Delete a Presence callback
    #
    # ref:: [String] The reference of the callback to delete
    def delete_presence_callback(ref)
      @tbcbmutex.synchronize do
        @presencecbs.delete(ref)
      end
    end

    ##
    # Adds a callback block to process received Iqs
    #
    # priority:: [Integer] The callback's priority, the higher, the sooner
    # ref:: [String] The callback's reference
    # &block:: [Block] The optional block
    def add_iq_callback(priority = 0, ref = nil, &block)
      @tbcbmutex.synchronize do
        @iqcbs.add(priority, ref, block)
      end
    end

    ##
    # Delete an Iq callback
    #
    # ref:: [String] The reference of the callback to delete
    #
    def delete_iq_callback(ref)
      @tbcbmutex.synchronize do
        @iqcbs.delete(ref)
      end
    end
    ##
    # Closes the connection to the Jabber service
    def close
      close!
    end

    def close!
<<<<<<< HEAD
      # Order Matters here! If this method is called from within 
      # @parser_thread then killing @parser_thread first would 
      # mean the other parts of the method fail to execute. 
      # That would be bad. So kill parser_thread last
=======
      pr = 1
      n = 0
      # In some cases, we might lost count of some stanzas
      # (for example, if the handler raises an exception)
      # so we can't block forever.
      while pr > 0 and n <= 1000
        @tbcbmutex.synchronize { pr = @processing }
        if pr > 0
          n += 1
          Jabber::debuglog("TRYING TO CLOSE, STILL PROCESSING #{pr} STANZAS")
          #puts("TRYING TO CLOSE, STILL PROCESSING #{pr} STANZAS")
          Thread::pass
        end
      end
      @parser_thread.kill if @parser_thread
>>>>>>> 4c6de033
      @fd.close if @fd and !@fd.closed?
      @status = DISCONNECTED
      @parser_thread.kill if @parser_thread
    end
  end
end<|MERGE_RESOLUTION|>--- conflicted
+++ resolved
@@ -572,12 +572,6 @@
     end
 
     def close!
-<<<<<<< HEAD
-      # Order Matters here! If this method is called from within 
-      # @parser_thread then killing @parser_thread first would 
-      # mean the other parts of the method fail to execute. 
-      # That would be bad. So kill parser_thread last
-=======
       pr = 1
       n = 0
       # In some cases, we might lost count of some stanzas
@@ -592,8 +586,11 @@
           Thread::pass
         end
       end
-      @parser_thread.kill if @parser_thread
->>>>>>> 4c6de033
+
+      # Order Matters here! If this method is called from within 
+      # @parser_thread then killing @parser_thread first would 
+      # mean the other parts of the method fail to execute. 
+      # That would be bad. So kill parser_thread last
       @fd.close if @fd and !@fd.closed?
       @status = DISCONNECTED
       @parser_thread.kill if @parser_thread
