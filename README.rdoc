--- conflicted
+++ resolved
@@ -63,10 +63,7 @@
   Scott Lillibridge
   Joshua Sierles
   Ripta Pasay <github@r8y.org>
-<<<<<<< HEAD
-=======
   Seth Fitzsimmons
->>>>>>> 264a910d
 
 
 == Source Code
